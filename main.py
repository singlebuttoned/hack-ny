# main.py
import time
import logging
from api_client import APIClient
from game_state import GameState, Snake, Strategy
from decision_maker import DecisionMaker
from visualization import Visualization
from logger_config import setup_logger
import threading


def bot_logic(api_client, decision_maker, visualization, snake_id):
    my_snake = None

    # Получаем начальное состояние игры
    initial_game_state = api_client.get_game_state()
    if not initial_game_state or not initial_game_state.snakes:
        logging.error("Не удалось получить информацию о вашей змее.")
        return

    my_snake = initial_game_state.snakes[2]  # Если несколько, необходимо выбрать нужную
    logging.info(f"Управляется змеёй с ID: {my_snake.id}")

    # Отправляем начальное визуализационное обновление
    visualization.request_update(initial_game_state, my_snake)

    while True:
        game_state = api_client.get_game_state()
        if not game_state:
            logging.error("Нет состояния игры, пробуем снова через 1 секунду.")
            time.sleep(1)
            continue

        # Проверка статуса вашей змеи
        my_snake = next((s for s in game_state.snakes if s.id == my_snake.id), my_snake)
        if my_snake.status == "dead":
            logging.warning(
                f"Змея мертва, ожидаем возрождения {game_state.revive_timeout_sec} секунд"
            )
            time.sleep(game_state.revive_timeout_sec)
            continue

        # Принятие решения о движении
        direction = decision_maker.decide_move(game_state, my_snake, visualization)
        logging.info(f"Принято направление: {direction}")

        # Отправка команды о движении
        api_client.send_move(my_snake.id, direction)

        # Обновление визуализации
        visualization.request_update(game_state, my_snake)

        # Логика ожидания конца тика
        tick_time = game_state.tick_remain_ms / 1000.0  # Перевод в секунды
        logging.debug(f"Ожидание конца тика: {tick_time} секунд")
        time.sleep(tick_time)


def main():
    # Настройка логирования
    setup_logger()
    logging.info("Запуск бота для 3D Snake")

    # Конфигурация
    TOKEN = "f05b5728-8e94-4f55-a903-e2ca923d285d"  # Замените на ваш токен
    SERVER_URL = "https://games-test.datsteam.dev"  # Используйте основной сервер для финальных раундов

    api_client = APIClient(token=TOKEN, server_url=SERVER_URL)
<<<<<<< HEAD
    decision_maker = DecisionMaker(strategy=Strategy.ADVANCED)
=======
    decision_maker = DecisionMaker()

>>>>>>> 65c45206
    visualization = Visualization()

    # Запускаем приложение визуализации в главном потоке
    # А бот в отдельном потоке
    bot_thread = threading.Thread(
        target=bot_logic,
        args=(api_client, decision_maker, visualization, None),
        daemon=True,
    )
    bot_thread.start()

    # Запускаем GUI
    visualization.start()


if __name__ == "__main__":
    main()<|MERGE_RESOLUTION|>--- conflicted
+++ resolved
@@ -2,7 +2,7 @@
 import time
 import logging
 from api_client import APIClient
-from game_state import GameState, Snake, Strategy
+from game_state import GameState, Snake
 from decision_maker import DecisionMaker
 from visualization import Visualization
 from logger_config import setup_logger
@@ -18,7 +18,7 @@
         logging.error("Не удалось получить информацию о вашей змее.")
         return
 
-    my_snake = initial_game_state.snakes[2]  # Если несколько, необходимо выбрать нужную
+    my_snake = initial_game_state.snakes[0]  # Если несколько, необходимо выбрать нужную
     logging.info(f"Управляется змеёй с ID: {my_snake.id}")
 
     # Отправляем начальное визуализационное обновление
@@ -34,9 +34,7 @@
         # Проверка статуса вашей змеи
         my_snake = next((s for s in game_state.snakes if s.id == my_snake.id), my_snake)
         if my_snake.status == "dead":
-            logging.warning(
-                f"Змея мертва, ожидаем возрождения {game_state.revive_timeout_sec} секунд"
-            )
+            logging.warning("Змея мертва, ожидаем возрождения.")
             time.sleep(game_state.revive_timeout_sec)
             continue
 
@@ -66,12 +64,7 @@
     SERVER_URL = "https://games-test.datsteam.dev"  # Используйте основной сервер для финальных раундов
 
     api_client = APIClient(token=TOKEN, server_url=SERVER_URL)
-<<<<<<< HEAD
-    decision_maker = DecisionMaker(strategy=Strategy.ADVANCED)
-=======
     decision_maker = DecisionMaker()
-
->>>>>>> 65c45206
     visualization = Visualization()
 
     # Запускаем приложение визуализации в главном потоке
