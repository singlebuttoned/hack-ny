# decision_maker.py
import logging
from typing import List, Optional, Tuple, Dict
from game_state import GameState, Snake, Food, Point3D, Strategy

import heapq
import random


class DecisionMaker:
<<<<<<< HEAD
    def __init__(self, strategy: Strategy, max_search_depth: int = 20):
        """
        :param strategy: Выбранная стратегия (BASIC или ADVANCED)
        :param max_search_depth: Максимальное количество клеток для поиска путей
        """
        self.strategy = strategy
        self.max_search_depth = max_search_depth
        logging.info(f"Стратегия принятия решений: {self.strategy.name}")
        logging.info(f"Максимальная глубина поиска: {self.max_search_depth}")

    def decide_move(self, game_state: GameState, my_snake: Snake) -> List[int]:
        # Выбор стратегии
        if self.strategy == Strategy.BASIC:
            return self.basic_strategy(game_state, my_snake)
        elif self.strategy == Strategy.ADVANCED:
            return self.advanced_strategy(game_state, my_snake)
        else:
            logging.warning("Неизвестная стратегия. Используем BASIC.")
            return self.basic_strategy(game_state, my_snake)

    def basic_strategy(self, game_state: GameState, my_snake: Snake) -> List[int]:
        logging.info("Используется BASIC стратегия.")
=======
    def __init__(self):
        self.target = None

    def decide_move(self, game_state: GameState, my_snake: Snake, visualization) -> List[int]:
        logging.info("Начало процесса принятия решения")
>>>>>>> 65c45206
        head = my_snake.geometry[0]
        logging.info(f"Позиция головы змеи: ({head.x}, {head.y}, {head.z})")
        self.target = self.find_closest_food(head, game_state.food)
        visualization.target = self.target  # Передаём цель в визуализацию
        # Найдем ближайший мандарин по Манхэттену
        self.target = self.find_closest_food(head, game_state.food)
        if not self.target:
            logging.info(
                "Мандарины не найдены, продолжаем двигаться текущим направлением"
            )
            return (
                my_snake.direction
            )  # Если мандаринов нет, продолжаем движение текущим направлением

        logging.info(
            f"Цель: мандарин на позиции ({self.target.c.x}, {self.target.c.y}, {self.target.c.z})"
        )
<<<<<<< HEAD
        direction = self.get_direction_vector(head, target.c)
        logging.info(f"Решённое направление: {direction}")
=======
        direction = self.get_direction_vector(head, self.target.c)
>>>>>>> 65c45206
        return direction

    def advanced_strategy(self, game_state: GameState, my_snake: Snake) -> List[int]:
        logging.info("Используется ADVANCED стратегия.")
        head = my_snake.geometry[0]
        map_size = game_state.map_size

        # Определяем ограничение области поиска
        search_limit = self.max_search_depth

        # Определяем препятствия в пределах N клеток от головы
        obstacles = set()
        # Стены
        for fence in game_state.fences:
            if self.within_limit(head, fence, search_limit):
                obstacles.add((fence.x, fence.y, fence.z))
        # Враги
        for enemy in game_state.enemies:
            for point in enemy.geometry:
                if self.within_limit(head, point, search_limit):
                    obstacles.add((point.x, point.y, point.z))
        # Собственная змейка (исключая хвост, если не растем)
        for snake in game_state.snakes:
            for point in snake.geometry:
                if self.within_limit(head, point, search_limit):
                    obstacles.add((point.x, point.y, point.z))

        logging.debug(
            f"Общее количество препятствий в пределах {search_limit}: {len(obstacles)}"
        )

        # Найдем все доступные мандарины в пределах N клеток
        available_food = [
            food
            for food in game_state.food
            if self.within_limit(head, food.c, search_limit)
        ]

        if not available_food:
            logging.info(
                "Нет доступной еды в пределах ограничения. Двигаемся безопасно."
            )
            return self.safe_move(obstacles, my_snake.direction, map_size, head)

        # Используем A* для поиска пути к ближайшему мандарину
        paths = []
        for food in available_food:
            path = self.a_star(
                start=(head.x, head.y, head.z),
                goal=(food.c.x, food.c.y, food.c.z),
                obstacles=obstacles,
                map_size=map_size,
                max_depth=search_limit,
            )
            if path:
                paths.append((len(path), path, food))

        if not paths:
            logging.info(
                "Нет доступных путей к еде в пределах ограничения. Двигаемся безопасно."
            )
            return self.safe_move(obstacles, my_snake.direction, map_size, head)

        # Выбираем самый короткий путь
        paths.sort(key=lambda x: x[0])
        _, best_path, target_food = paths[0]
        logging.info(
            f"Лучший путь к мандарину на ({target_food.c.x}, {target_food.c.y}, {target_food.c.z}) длиной {len(best_path)}"
        )

        # Определяем направление первого шага
        if len(best_path) < 2:
            logging.warning("Путь слишком короткий, продолжаем текущим направлением.")
            return my_snake.direction  # Нет шага вперед, продолжаем движение

        next_step = best_path[1]
        direction = [
            next_step[0] - head.x,
            next_step[1] - head.y,
            next_step[2] - head.z,
        ]

        # Нормализуем направление
        direction = [int(d / max(abs(d), 1)) for d in direction]

        logging.info(f"Решённое направление: {direction}")
        return direction

    def within_limit(self, head: Point3D, point: Point3D, limit: int) -> bool:
        """Проверяет, находится ли точка в пределах заданного ограничения от головы."""
        distance = abs(point.x - head.x) + abs(point.y - head.y) + abs(point.z - head.z)
        return distance <= limit

    def find_closest_food(self, head: Point3D, food_list: List[Food]) -> Optional[Food]:
        min_distance = float("inf")
        closest_food = None
        for food in food_list:
            distance = (
                abs(food.c.x - head.x) + abs(food.c.y - head.y) + abs(food.c.z - head.z)
            )
            logging.debug(
                f"Мандарин на ({food.c.x}, {food.c.y}, {food.c.z}) Расстояние: {distance}"
            )
            if distance < min_distance:
                min_distance = distance
                closest_food = food
        return closest_food

    def get_direction_vector(self, head: Point3D, target: Point3D) -> List[int]:
        direction = [0, 0, 0]
        if head.x < target.x:
            direction[0] = 1
        elif head.x > target.x:
            direction[0] = -1
        elif head.y < target.y:
            direction[1] = 1
        elif head.y > target.y:
            direction[1] = -1
        elif head.z < target.z:
            direction[2] = 1
        elif head.z > target.z:
            direction[2] = -1
        return direction

    def a_star(
        self,
        start: Tuple[int, int, int],
        goal: Tuple[int, int, int],
        obstacles: set,
        map_size: List[int],
        max_depth: int,
    ) -> Optional[List[Tuple[int, int, int]]]:
        logging.debug(
            f"A* поиск пути от {start} до {goal} с ограничением глубины {max_depth}"
        )
        open_set = []
        heapq.heappush(open_set, (0, start))
        came_from: Dict[Tuple[int, int, int], Optional[Tuple[int, int, int]]] = {
            start: None
        }
        g_score = {start: 0}
        f_score = {start: self.heuristic(start, goal)}

        while open_set:
            current_f, current = heapq.heappop(open_set)
            current_depth = g_score[current]

            if current == goal:
                return self.reconstruct_path(came_from, current)

            if current_depth >= max_depth:
                logging.debug(
                    f"Превышена максимальная глубина для узла {current}. Пропуск."
                )
                continue  # Пропускаем узлы, превышающие максимальную глубину

            neighbors = self.get_neighbors(current, map_size)
            for neighbor in neighbors:
                if neighbor in obstacles:
                    continue
                tentative_g = g_score[current] + 1
                if neighbor not in g_score or tentative_g < g_score[neighbor]:
                    came_from[neighbor] = current
                    g_score[neighbor] = tentative_g
                    f = tentative_g + self.heuristic(neighbor, goal)
                    if tentative_g <= max_depth:
                        f_score[neighbor] = f
                        heapq.heappush(open_set, (f, neighbor))

        logging.debug("Путь не найден.")
        return None  # Путь не найден

    def heuristic(self, a: Tuple[int, int, int], b: Tuple[int, int, int]) -> int:
        # Манхэттенское расстояние
        return abs(a[0] - b[0]) + abs(a[1] - b[1]) + abs(a[2] - b[2])

    def reconstruct_path(
        self,
        came_from: Dict[Tuple[int, int, int], Optional[Tuple[int, int, int]]],
        current: Tuple[int, int, int],
    ) -> List[Tuple[int, int, int]]:
        path = [current]
        while came_from[current]:
            current = came_from[current]
            path.append(current)
        path.reverse()
        logging.debug(f"Найденный путь: {path}")
        return path

    def get_neighbors(
        self, node: Tuple[int, int, int], map_size: List[int]
    ) -> List[Tuple[int, int, int]]:
        x, y, z = node
        neighbors = []
        directions = [
            (1, 0, 0),
            (-1, 0, 0),
            (0, 1, 0),
            (0, -1, 0),
            (0, 0, 1),
            (0, 0, -1),
        ]
        for dx, dy, dz in directions:
            nx, ny, nz = x + dx, y + dy, z + dz
            if (
                0 <= nx < map_size[0]
                and 0 <= ny < map_size[1]
                and 0 <= nz < map_size[2]
            ):
                neighbors.append((nx, ny, nz))
        return neighbors

    def safe_move(
        self,
        obstacles: set,
        current_direction: List[int],
        map_size: List[int],
        head: Point3D,
    ) -> List[int]:
        # Проверяем возможные направления и выбираем первое безопасное
        possible_directions = [
            [1, 0, 0],
            [-1, 0, 0],
            [0, 1, 0],
            [0, -1, 0],
            [0, 0, 1],
            [0, 0, -1],
        ]
        for direction in possible_directions:
            new_x = head.x + direction[0]
            new_y = head.y + direction[1]
            new_z = head.z + direction[2]
            if (
                0 <= new_x < map_size[0]
                and 0 <= new_y < map_size[1]
                and 0 <= new_z < map_size[2]
                and (new_x, new_y, new_z) not in obstacles
            ):
                logging.info(f"Безопасное направление найдено: {direction}")
                return direction
        logging.warning("Нет безопасных направлений, продолжаем текущим направлением.")
        return current_direction  # Если нет безопасных направлений, сохраняем текущее

    def random_move(self) -> List[int]:
        directions = [
            [1, 0, 0],
            [-1, 0, 0],
            [0, 1, 0],
            [0, -1, 0],
            [0, 0, 1],
            [0, 0, -1],
        ]
        direction = random.choice(directions)
        logging.info(f"Случайное направление: {direction}")
        return direction<|MERGE_RESOLUTION|>--- conflicted
+++ resolved
@@ -8,7 +8,6 @@
 
 
 class DecisionMaker:
-<<<<<<< HEAD
     def __init__(self, strategy: Strategy, max_search_depth: int = 20):
         """
         :param strategy: Выбранная стратегия (BASIC или ADVANCED)
@@ -19,7 +18,7 @@
         logging.info(f"Стратегия принятия решений: {self.strategy.name}")
         logging.info(f"Максимальная глубина поиска: {self.max_search_depth}")
 
-    def decide_move(self, game_state: GameState, my_snake: Snake) -> List[int]:
+    def decide_move(self, game_state: GameState, my_snake: Snake, visualization) -> List[int]:
         # Выбор стратегии
         if self.strategy == Strategy.BASIC:
             return self.basic_strategy(game_state, my_snake)
@@ -31,20 +30,13 @@
 
     def basic_strategy(self, game_state: GameState, my_snake: Snake) -> List[int]:
         logging.info("Используется BASIC стратегия.")
-=======
-    def __init__(self):
-        self.target = None
-
-    def decide_move(self, game_state: GameState, my_snake: Snake, visualization) -> List[int]:
-        logging.info("Начало процесса принятия решения")
->>>>>>> 65c45206
         head = my_snake.geometry[0]
         logging.info(f"Позиция головы змеи: ({head.x}, {head.y}, {head.z})")
-        self.target = self.find_closest_food(head, game_state.food)
+
+        # Найдем ближайший мандарин по Манхэттену
+        target = self.find_closest_food(head, game_state.food)
         visualization.target = self.target  # Передаём цель в визуализацию
-        # Найдем ближайший мандарин по Манхэттену
-        self.target = self.find_closest_food(head, game_state.food)
-        if not self.target:
+        if not target:
             logging.info(
                 "Мандарины не найдены, продолжаем двигаться текущим направлением"
             )
@@ -53,14 +45,10 @@
             )  # Если мандаринов нет, продолжаем движение текущим направлением
 
         logging.info(
-            f"Цель: мандарин на позиции ({self.target.c.x}, {self.target.c.y}, {self.target.c.z})"
+            f"Цель: мандарин на позиции ({target.c.x}, {target.c.y}, {target.c.z})"
         )
-<<<<<<< HEAD
         direction = self.get_direction_vector(head, target.c)
         logging.info(f"Решённое направление: {direction}")
-=======
-        direction = self.get_direction_vector(head, self.target.c)
->>>>>>> 65c45206
         return direction
 
     def advanced_strategy(self, game_state: GameState, my_snake: Snake) -> List[int]:
@@ -141,7 +129,7 @@
             next_step[0] - head.x,
             next_step[1] - head.y,
             next_step[2] - head.z,
-        ]
+            ]
 
         # Нормализуем направление
         direction = [int(d / max(abs(d), 1)) for d in direction]
@@ -159,7 +147,7 @@
         closest_food = None
         for food in food_list:
             distance = (
-                abs(food.c.x - head.x) + abs(food.c.y - head.y) + abs(food.c.z - head.z)
+                    abs(food.c.x - head.x) + abs(food.c.y - head.y) + abs(food.c.z - head.z)
             )
             logging.debug(
                 f"Мандарин на ({food.c.x}, {food.c.y}, {food.c.z}) Расстояние: {distance}"
@@ -266,9 +254,9 @@
         for dx, dy, dz in directions:
             nx, ny, nz = x + dx, y + dy, z + dz
             if (
-                0 <= nx < map_size[0]
-                and 0 <= ny < map_size[1]
-                and 0 <= nz < map_size[2]
+                    0 <= nx < map_size[0]
+                    and 0 <= ny < map_size[1]
+                    and 0 <= nz < map_size[2]
             ):
                 neighbors.append((nx, ny, nz))
         return neighbors
@@ -294,10 +282,10 @@
             new_y = head.y + direction[1]
             new_z = head.z + direction[2]
             if (
-                0 <= new_x < map_size[0]
-                and 0 <= new_y < map_size[1]
-                and 0 <= new_z < map_size[2]
-                and (new_x, new_y, new_z) not in obstacles
+                    0 <= new_x < map_size[0]
+                    and 0 <= new_y < map_size[1]
+                    and 0 <= new_z < map_size[2]
+                    and (new_x, new_y, new_z) not in obstacles
             ):
                 logging.info(f"Безопасное направление найдено: {direction}")
                 return direction
